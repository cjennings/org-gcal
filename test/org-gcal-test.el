;;; org-gcal-test.el --- Tests for org-gcal.el -*- lexical-binding: t -*-

;; Copyright (C) 2019 Robert Irelan
<<<<<<< HEAD
;; Package-Requires: ((org-gcal) (el-mock) (emacs "24.3"))
=======
;; Package-Requires: ((org-gcal) (el-mock) (emacs "26"))
>>>>>>> 6e26ae75

;; Author: Robert Irelan <rirelan@gmail.com>

;; This file is not part of GNU Emacs.

;; This program is free software: you can redistribute it and/or modify
;; it under the terms of the GNU General Public License as published by
;; the Free Software Foundation, either version 3 of the License, or
;; (at your option) any later version.

;; This program is distributed in the hope that it will be useful,
;; but WITHOUT ANY WARRANTY; without even the implied warranty of
;; MERCHANTABILITY or FITNESS FOR A PARTICULAR PURPOSE.  See the
;; GNU General Public License for more details.

;; You should have received a copy of the GNU General Public License
;; along with this program.  If not, see <http://www.gnu.org/licenses/>.

;;; Commentary:

;; Tests for org-gcal.el

;;; Code:

(require 'org-gcal)
(require 'cl-lib)
(require 'el-mock)
(let* ((org-el-source (file-truename (locate-library "org.el")))
       (org-root-dir (f-dirname (f-dirname org-el-source))))
  (require 'org-test (concat org-root-dir "/testing/org-test.el")))

(defconst org-gcal-test-calendar-id "foo@foobar.com")

(defconst org-gcal-test-event-json
  "\
{
 \"kind\": \"calendar#event\",
 \"etag\": \"\\\"12344321\\\"\",
 \"id\": \"foobar1234\",
 \"status\": \"confirmed\",
 \"htmlLink\": \"https://www.google.com/calendar/event?eid=foobareid1234\",
 \"hangoutsLink\": \"https://hangouts.google.com/my-meeting-id\",
 \"location\": \"Foobar's desk\",
 \"transparency\": \"opaque\",
 \"created\": \"2019-09-27T20:50:45.000Z\",
 \"updated\": \"2019-10-06T22:59:47.287Z\",
 \"summary\": \"My event summary\",
 \"description\": \"My event description\\n\\nSecond paragraph\",
 \"creator\": {
  \"email\": \"foo@foobar.com\",
  \"displayName\": \"Foo Foobar\"
 },
 \"organizer\": {
  \"email\": \"bar@foobar.com\",
  \"self\": true
 },
 \"start\": {
  \"dateTime\": \"2019-10-06T17:00:00-07:00\"
 },
 \"end\": {
  \"dateTime\": \"2019-10-06T21:00:00-07:00\"
 },
 \"reminders\": {
  \"useDefault\": true
 },
 \"source\": {
  \"url\": \"https://google.com\",
  \"title\": \"Google\"
 }
}
")

(defconst org-gcal-test-cancelled-event-json
  (replace-regexp-in-string "confirmed" "cancelled"
                            org-gcal-test-event-json))

(defconst org-gcal-test-full-day-event-json
  (replace-regexp-in-string
   "\"dateTime\": \"2019-10-06T17:00:00-07:00\""
   "\"date\": \"2019-10-06\""
   (replace-regexp-in-string
    "\"dateTime\": \"2019-10-06T21:00:00-07:00\""
    "\"date\": \"2019-10-07\""
                             org-gcal-test-event-json)))

(defmacro org-gcal-test--with-temp-buffer (contents &rest body)
  "Create a ‘org-mode’ enabled temp buffer with CONTENTS.
BODY is code to be executed within the temp buffer.  Point is
always located at the beginning of the buffer."
  (declare (indent 1) (debug t))
  `(with-temp-buffer
     (org-mode)
     (insert ,contents)
     (goto-char (point-min))
     ,@body))

(defun org-gcal-test--json-read-string (json)
  "Wrap ‘org-gcal--json-read’ to parse a JSON string."
  (with-temp-buffer
    (insert json)
    (org-gcal--json-read)))

(defconst org-gcal-test-event
  (org-gcal-test--json-read-string org-gcal-test-event-json))

(defconst org-gcal-test-cancelled-event
  (org-gcal-test--json-read-string org-gcal-test-cancelled-event-json))

(defconst org-gcal-test-full-day-event
  (org-gcal-test--json-read-string org-gcal-test-full-day-event-json))

(ert-deftest org-gcal-test--save-sexp ()
  "Verify that org-gcal--save-sexp saves its data to the right place."
  (let* ((file (make-temp-file "org-gcal-test--save-sexp.")))
    (unwind-protect
        (org-gcal-test--with-temp-buffer
         ""
         (let ((data '(:foo :bar)))
           (org-gcal--save-sexp data file)
           (should (equal (buffer-string)
                          ""))
           (should (equal (org-gcal--read-file-contents file)
                          `(:token ,data :elem nil)))
           (setq data '(:baz :quux))
           (org-gcal--save-sexp data file)
           (should (equal (buffer-string)
                          ""))
           (should (equal (org-gcal--read-file-contents file)
                          `(:token ,data :elem nil))))))))

(ert-deftest org-gcal-test--update-empty-entry ()
  "Verify that an empty headline is populated correctly from a calendar event
object."
  (org-gcal-test--with-temp-buffer
   "* "
   (org-gcal--update-entry org-gcal-test-calendar-id
                           org-gcal-test-event)
   (org-back-to-heading)
   (let ((elem (org-element-at-point)))
     (should (equal (org-element-property :title elem)
                    "My event summary"))
     (should (equal (org-element-property :ETAG elem)
                    "\"12344321\""))
     (should (equal (org-element-property :LOCATION elem)
                    "Foobar's desk"))
     (should (equal (org-element-property :LINK elem)
              "[[https://google.com][Google]]"))
     (should (equal (org-element-property :TRANSPARENCY elem)
                    "opaque"))
     (should (equal (org-element-property :CALENDAR-ID elem)
                    "foo@foobar.com"))
     (should (equal (org-element-property :ENTRY-ID elem)
                    "foobar1234/foo@foobar.com")))
   ;; Check contents of "org-gcal" drawer
   (re-search-forward ":org-gcal:")
   (let ((elem (org-element-at-point)))
     (should (equal (org-element-property :drawer-name elem)
                    "org-gcal"))
     (should (equal (buffer-substring-no-properties
                     (org-element-property :contents-begin elem)
                     (org-element-property :contents-end elem))
                    "\
<2019-10-06 Sun 17:00-21:00>

My event description

Second paragraph
")))))

(ert-deftest org-gcal-test--update-existing-entry ()
  "Verify that an existing headline is populated correctly from a calendar event
object."
  (org-gcal-test--with-temp-buffer
   "\
* Old event summary
:PROPERTIES:
:ETag:     \"9999\"
:LOCATION: Somewhere else
:link: [[https://yahoo.com][Yahoo!]]
:TRANSPARENCY: transparent
:calendar-id: foo@foobar.com
:entry-id:       foobar1234/foo@foobar.com
:END:
:org-gcal:
<9999-10-06 Sun 17:00-21:00>

Old event description
:END:
"
   (org-gcal--update-entry org-gcal-test-calendar-id
                           org-gcal-test-event)
   (org-back-to-heading)
   (let ((elem (org-element-at-point)))
     (should (equal (org-element-property :title elem)
                    "My event summary"))
     (should (equal (org-element-property :ETAG elem)
                    "\"12344321\""))
     (should (equal (org-element-property :LOCATION elem)
                    "Foobar's desk"))
     (should (equal (org-element-property :LINK elem)
              "[[https://google.com][Google]]"))
     (should (equal (org-element-property :TRANSPARENCY elem)
                    "opaque"))
     (should (equal (org-element-property :CALENDAR-ID elem)
                    "foo@foobar.com"))
     (should (equal (org-element-property :ENTRY-ID elem)
                    "foobar1234/foo@foobar.com")))
   ;; Check contents of "org-gcal" drawer
   (re-search-forward ":org-gcal:")
   (let ((elem (org-element-at-point)))
     (should (equal (org-element-property :drawer-name elem)
                    "org-gcal"))
     (should (equal (buffer-substring-no-properties
                     (org-element-property :contents-begin elem)
                     (org-element-property :contents-end elem))
                    "\
<2019-10-06 Sun 17:00-21:00>

My event description

Second paragraph
")))))

(ert-deftest org-gcal-test--update-existing-entry-cancelled ()
  "Verify that an existing headline is populated correctly from a cancelled
  calendar event object."
  (let (
        (org-todo-keywords '((sequence "TODO" "|" "DONE" "CANCELLED")))
        (org-gcal-cancelled-todo-keyword "CANCELLED")
        (org-gcal-remove-api-cancelled-events nil)
        (buf "\
* Old event summary
:PROPERTIES:
:ETag:     \"9999\"
:LOCATION: Somewhere else
:link: [[https://yahoo.com][Yahoo!]]
:calendar-id: foo@foobar.com
:entry-id:       foobar1234/foo@foobar.com
:END:
:org-gcal:
<9999-10-06 Sun 17:00-21:00>

Old event description
:END:
"))
    (let ((org-gcal-update-cancelled-events-with-todo t))
      (org-gcal-test--with-temp-buffer
       buf
       (org-gcal--update-entry org-gcal-test-calendar-id
                               org-gcal-test-cancelled-event)
       (org-back-to-heading)
       (let ((elem (org-element-at-point)))
         (should (equal (org-element-property :title elem)
                        "My event summary"))
         (should (equal (org-element-property :todo-keyword elem)
                        "CANCELLED"))
         (should (equal (org-element-property :ETAG elem)
                        "\"12344321\""))
         (should (equal (org-element-property :LOCATION elem)
                        "Foobar's desk"))
         (should (equal (org-element-property :LINK elem)
                        "[[https://google.com][Google]]"))
         (should (equal (org-element-property :CALENDAR-ID elem)
                        "foo@foobar.com"))
         (should (equal (org-element-property :ENTRY-ID elem)
                        "foobar1234/foo@foobar.com")))
       ;; Check contents of "org-gcal" drawer
       (re-search-forward ":org-gcal:")
       (let ((elem (org-element-at-point)))
         (should (equal (org-element-property :drawer-name elem)
                        "org-gcal"))
         (should (equal (buffer-substring-no-properties
                         (org-element-property :contents-begin elem)
                         (org-element-property :contents-end elem))
                        "\
<2019-10-06 Sun 17:00-21:00>

My event description

Second paragraph
")))))
    (let ((org-gcal-update-cancelled-events-with-todo nil))
      (org-gcal-test--with-temp-buffer
       buf
       (org-gcal--update-entry org-gcal-test-calendar-id
                               org-gcal-test-cancelled-event)
       (org-back-to-heading)
       (let ((elem (org-element-at-point)))
         (should (equal (org-element-property :title elem)
                        "My event summary"))
         (should (equal (org-element-property :todo-keyword elem)
                        nil))
         (should (equal (org-element-property :ETAG elem)
                        "\"12344321\""))
         (should (equal (org-element-property :LOCATION elem)
                        "Foobar's desk"))
         (should (equal (org-element-property :LINK elem)
                        "[[https://google.com][Google]]"))
         (should (equal (org-element-property :TRANSPARENCY elem)
                        "opaque"))
         (should (equal (org-element-property :CALENDAR-ID elem)
                        "foo@foobar.com"))
         (should (equal (org-element-property :ENTRY-ID elem)
                        "foobar1234/foo@foobar.com")))
       ;; Check contents of "org-gcal" drawer
       (re-search-forward ":org-gcal:")
       (let ((elem (org-element-at-point)))
         (should (equal (org-element-property :drawer-name elem)
                        "org-gcal"))
         (should (equal (buffer-substring-no-properties
                         (org-element-property :contents-begin elem)
                         (org-element-property :contents-end elem))
                        "\
<2019-10-06 Sun 17:00-21:00>

My event description

Second paragraph
")))))
    (let ((org-gcal-remove-api-cancelled-events t))
      (org-gcal-test--with-temp-buffer
       buf
       (org-gcal--update-entry org-gcal-test-calendar-id
                               org-gcal-test-cancelled-event)
       (should (equal (buffer-substring-no-properties
                       (point-min) (point-max))
                      ""))))))

(ert-deftest org-gcal-test--update-existing-entry-already-cancelled ()
  "Verify that an existing headline is modified correctly according to the \
  value of ‘org-gcal-remove-events-with-cancelled-todo’."
  (let (
        (org-todo-keywords '((sequence "TODO" "|" "DONE" "CANCELLED")))
        (org-gcal-cancelled-todo-keyword "CANCELLED")
        (org-gcal-remove-api-cancelled-events nil)
        (org-gcal-remove-events-with-cancelled-todo nil)
        (buf "\
* Old event summary
:PROPERTIES:
:ETag:     \"9999\"
:LOCATION: Somewhere else
:link: [[https://yahoo.com][Yahoo!]]
:TRANSPARENCY: transparent
:calendar-id: foo@foobar.com
:entry-id:       foobar1234/foo@foobar.com
:END:
:org-gcal:
<9999-10-06 Sun 17:00-21:00>

Old event description
:END:
"))
    (let ((org-gcal-update-cancelled-events-with-todo t))
      (org-gcal-test--with-temp-buffer
       buf
       ;; First mark the event as cancelled.
       (org-gcal--update-entry org-gcal-test-calendar-id
                               org-gcal-test-cancelled-event)
       (org-back-to-heading)
       (let ((elem (org-element-at-point)))
         (should (equal (org-element-property :title elem)
                        "My event summary"))
         (should (equal (org-element-property :todo-keyword elem)
                        "CANCELLED"))
         (should (equal (org-element-property :ETAG elem)
                        "\"12344321\""))
         (should (equal (org-element-property :LOCATION elem)
                        "Foobar's desk"))
         (should (equal (org-element-property :LINK elem)
                        "[[https://google.com][Google]]"))
         (should (equal (org-element-property :TRANSPARENCY elem)
                        "opaque"))
         (should (equal (org-element-property :CALENDAR-ID elem)
                        "foo@foobar.com"))
         (should (equal (org-element-property :ENTRY-ID elem)
                        "foobar1234/foo@foobar.com")))
       ;; Check contents of "org-gcal" drawer
       (re-search-forward ":org-gcal:")
       (let ((elem (org-element-at-point)))
         (should (equal (org-element-property :drawer-name elem)
                        "org-gcal"))
         (should (equal (buffer-substring-no-properties
                         (org-element-property :contents-begin elem)
                         (org-element-property :contents-end elem))
                        "\
<2019-10-06 Sun 17:00-21:00>

My event description

Second paragraph
")))
       ;; Now check that the event isn’t removed when
       ;; ‘org-gcal-remove-events-with-cancelled-todo’ is nil.
       (setq org-gcal-remove-api-cancelled-events t
             org-gcal-remove-events-with-cancelled-todo nil)
       (org-back-to-heading)
       (org-gcal--update-entry org-gcal-test-calendar-id
                               org-gcal-test-cancelled-event)
       (org-back-to-heading)
       (let ((elem (org-element-at-point)))
         (should (equal (org-element-property :title elem)
                        "My event summary"))
         (should (equal (org-element-property :todo-keyword elem)
                        "CANCELLED"))
         (should (equal (org-element-property :ETAG elem)
                        "\"12344321\""))
         (should (equal (org-element-property :LOCATION elem)
                        "Foobar's desk"))
         (should (equal (org-element-property :LINK elem)
                        "[[https://google.com][Google]]"))
         (should (equal (org-element-property :TRANSPARENCY elem)
                        "opaque"))
         (should (equal (org-element-property :CALENDAR-ID elem)
                        "foo@foobar.com"))
         (should (equal (org-element-property :ENTRY-ID elem)
                        "foobar1234/foo@foobar.com")))
       ;; Check contents of "org-gcal" drawer
       (re-search-forward ":org-gcal:")
       (let ((elem (org-element-at-point)))
         (should (equal (org-element-property :drawer-name elem)
                        "org-gcal"))
         (should (equal (buffer-substring-no-properties
                         (org-element-property :contents-begin elem)
                         (org-element-property :contents-end elem))
                        "\
<2019-10-06 Sun 17:00-21:00>

My event description

Second paragraph
")))
       ;; Now check that the event is removed when
       ;; ‘org-gcal-remove-events-with-cancelled-todo’ is t.
       (setq org-gcal-remove-api-cancelled-events t
             org-gcal-remove-events-with-cancelled-todo t)
       (org-back-to-heading)
       (org-gcal--update-entry org-gcal-test-calendar-id
                               org-gcal-test-cancelled-event)
       (should (equal (buffer-substring-no-properties
                       (point-min) (point-max))
                      ""))))))

(ert-deftest org-gcal-test--update-existing-entry-scheduled ()
  "Same as ‘org-gcal-test--update-existing-entry’, but with SCHEDULED
property."
  (org-gcal-test--with-temp-buffer
      "\
* Old event summary
SCHEDULED: <9999-10-06 Sun 17:00-21:00>
:PROPERTIES:
:ETag:     \"9999\"
:LOCATION: Somewhere else
:link: [[https://yahoo.com][Yahoo!]]
:TRANSPARENCY: transparent
:calendar-id: foo@foobar.com
:entry-id:       foobar1234/foo@foobar.com
:END:
:org-gcal:
Old event description
:END:
"
    (org-gcal--update-entry org-gcal-test-calendar-id
                            org-gcal-test-event)
    (org-back-to-heading)
    (let ((elem (org-element-at-point)))
      (should (equal (org-element-property
                      :raw-value
                      (org-element-property :scheduled elem))
                     "<2019-10-06 Sun 17:00-21:00>"))
      (should (equal (org-element-property :title elem)
                     "My event summary"))
      (should (equal (org-element-property :ETAG elem)
                     "\"12344321\""))
      (should (equal (org-element-property :LOCATION elem)
                     "Foobar's desk"))
      (should (equal (org-element-property :LINK elem)
                     "[[https://google.com][Google]]"))
      (should (equal (org-element-property :TRANSPARENCY elem)
                     "opaque"))
      (should (equal (org-element-property :CALENDAR-ID elem)
                     "foo@foobar.com"))
      (should (equal (org-element-property :ENTRY-ID elem)
                     "foobar1234/foo@foobar.com")))
    ;; Check contents of "org-gcal" drawer
    (re-search-forward ":org-gcal:")
    (let ((elem (org-element-at-point)))
      (should (equal (org-element-property :drawer-name elem)
                     "org-gcal"))
      (should (equal (buffer-substring-no-properties
                      (org-element-property :contents-begin elem)
                      (org-element-property :contents-end elem))
                     "\
My event description

Second paragraph
")))))

(ert-deftest org-gcal-test--update-existing-entry-with-id ()
  "Verify that existing IDs in an existing headline will be preserved."
  (org-gcal-test--with-temp-buffer
      "\
* Old event summary
:PROPERTIES:
:LOCATION: Somewhere else
:link: [[https://yahoo.com][Yahoo!]]
:TRANSPARENCY: transparent
:calendar-id: foo@foobar.com
:entry-id:       ABCD-EFGH
:END:
:org-gcal:
<9999-10-06 Sun 17:00-21:00>

Old event description
:END:
"
    (org-gcal--update-entry org-gcal-test-calendar-id
                            org-gcal-test-event)
    (org-back-to-heading)
    (let ((elem (org-element-at-point)))
      (should (equal (org-element-property :title elem)
                     "My event summary"))
      (should (equal (org-element-property :ETAG elem)
                     "\"12344321\""))
      (should (equal (org-element-property :LOCATION elem)
                     "Foobar's desk"))
      (should (equal (org-element-property :LINK elem)
                     "[[https://google.com][Google]]"))
      (should (equal (org-element-property :TRANSPARENCY elem)
                     "opaque"))
      (should (equal (org-element-property :CALENDAR-ID elem)
                     "foo@foobar.com")))
    ;; The canonical ID should be that generated by org-gcal.
    (should (equal (org-gcal--all-property-local-values (point) org-gcal-entry-id-property nil)
                   '("foobar1234/foo@foobar.com")))
    (should (equal (org-entry-get (point) org-gcal-entry-id-property)
                   '"foobar1234/foo@foobar.com"))
    ;; Check contents of "org-gcal" drawer
    (re-search-forward ":org-gcal:")
    (let ((elem (org-element-at-point)))
      (should (equal (org-element-property :drawer-name elem)
                     "org-gcal"))
      (should (equal (buffer-substring-no-properties
                      (org-element-property :contents-begin elem)
                      (org-element-property :contents-end elem))
                     "\
<2019-10-06 Sun 17:00-21:00>

My event description

Second paragraph
")))))

(ert-deftest org-gcal-test--post-at-point-basic ()
  "Verify basic case of ‘org-gcal-post-to-point’."
  (org-gcal-test--with-temp-buffer
   "\
* My event summary
:PROPERTIES:
:ETag:     \"12344321\"
:LOCATION: Foobar's desk
:link: [[https://google.com][Google]]
:TRANSPARENCY: opaque
:calendar-id: foo@foobar.com
:entry-id:       foobar1234/foo@foobar.com
:END:
:org-gcal:
<2019-10-06 Sun 17:00-21:00>

My event description

Second paragraph
:END:
"
   (with-mock
    (stub org-gcal--time-zone => '(0 "UTC"))
    (stub org-generic-id-add-location => nil)
    (stub org-gcal-request-token => (deferred:succeed nil))
    (mock (org-gcal--post-event "2019-10-06T17:00:00Z" "2019-10-06T21:00:00Z"
                                "My event summary" "Foobar's desk"
                                `((url . "https://google.com") (title . "Google"))
                                "My event description\n\nSecond paragraph"
                                "foo@foobar.com"
                                * "opaque" "\"12344321\"" "foobar1234"
                                * * *))
    (let ((org-gcal-managed-post-at-point-update-existing 'always-push))
      (org-gcal-post-at-point)))))

(ert-deftest org-gcal-test--post-at-point-api-response ()
  "Verify that ‘org-gcal-post-to-point’ updates an event using the data
returned from the Google Calendar API."
  (org-gcal-test--with-temp-buffer
      "\
* Original summary
:PROPERTIES:
:ETag:     \"12344321\"
:LOCATION: Original location
:link: [[https://yahoo.com][Yahoo!]]
:TRANSPARENCY: transparent
:calendar-id: foo@foobar.com
:entry-id:       foobar1234/foo@foobar.com
:END:
:org-gcal:
<2021-03-05 Fri 12:00-14:00>

Original description

Original second paragraph
:END:
"
    (defvar update-entry-hook-called nil)
    (setq update-entry-hook-called nil)
    (let (org-gcal-after-update-entry-functions)
      (defun update-entry-hook (calendar-id event update-mode)
        (message "update-entry-hook %S %S %S" calendar-id event update-mode)
        (setq update-entry-hook-called t))
      (add-hook 'org-gcal-after-update-entry-functions #'update-entry-hook)
      (with-mock
        (stub org-gcal--time-zone => '(0 "UTC"))
        (stub org-generic-id-add-location => nil)
        (stub org-gcal-request-token => (deferred:succeed nil))
        (stub request-deferred =>
              (deferred:succeed
                (make-request-response
                 :status-code 200
                 :data org-gcal-test-event)))
        (let ((org-gcal-managed-post-at-point-update-existing 'always-push))
          (org-gcal-post-at-point)
          (org-back-to-heading)
          (should (equal update-entry-hook-called t))
          (let ((elem (org-element-at-point)))
            (should (equal (org-element-property :title elem)
                           "My event summary"))
            (should (equal (org-element-property :ETAG elem)
                           "\"12344321\""))
            (should (equal (org-element-property :LOCATION elem)
                           "Foobar's desk"))
            (should (equal (org-element-property :LINK elem)
                           "[[https://google.com][Google]]"))
            (should (equal (org-element-property :TRANSPARENCY elem)
                           "opaque"))
            (should (equal (org-element-property :CALENDAR-ID elem)
                           "foo@foobar.com"))
            (should (equal (org-element-property :ENTRY-ID elem)
                           "foobar1234/foo@foobar.com")))
          ;; Check contents of "org-gcal" drawer
          (re-search-forward ":org-gcal:")
          (let ((elem (org-element-at-point)))
            (should (equal (org-element-property :drawer-name elem)
                           "org-gcal"))
            (should (equal (buffer-substring-no-properties
                            (org-element-property :contents-begin elem)
                            (org-element-property :contents-end elem))
                           "\
<2019-10-06 Sun 17:00-21:00>

My event description

Second paragraph
"))))))))

(ert-deftest org-gcal-test--post-at-point-managed-update-existing-gcal ()
  "Verify ‘org-gcal-post-at-point’ with ‘org-gcal-managed-update-existing-mode’
set to \"gcal\"."
  (org-gcal-test--with-temp-buffer
      "\
* My event summary
:PROPERTIES:
:ETag:     \"12344321\"
:LOCATION: Foobar's desk
:link: [[https://google.com][Google]]
:TRANSPARENCY: opaque
:calendar-id: foo@foobar.com
:entry-id:       foobar1234/foo@foobar.com
:END:
:org-gcal:
<2019-10-06 Sun 17:00-21:00>

My event description

Second paragraph
:END:
"
    (with-mock
      (stub org-gcal--time-zone => '(0 "UTC"))
      (stub org-generic-id-add-location => nil)
      (stub org-gcal-request-token => (deferred:succeed nil))
      (mock (y-or-n-p *) => nil)
      (mock (org-gcal--post-event "2019-10-06T17:00:00Z" "2019-10-06T21:00:00Z"
                                  "My event summary" "Foobar's desk"
                                  `((url . "https://google.com") (title . "Google"))
                                  "My event description\n\nSecond paragraph"
                                  "foo@foobar.com"
                                  * "opaque" "\"12344321\"" "foobar1234"
                                  * * t))
      (let ((org-gcal-managed-update-existing-mode "gcal"))
        (org-gcal-post-at-point)))))

(ert-deftest org-gcal-test--post-at-point-managed-update-existing-org ()
  "Verify ‘org-gcal-post-at-point’ with ‘org-gcal-managed-update-existing-mode’
set to \"org\"."
  (org-gcal-test--with-temp-buffer
      "\
* My event summary
:PROPERTIES:
:ETag:     \"12344321\"
:LOCATION: Foobar's desk
:link: [[https://google.com][Google]]
:TRANSPARENCY: opaque
:calendar-id: foo@foobar.com
:entry-id:       foobar1234/foo@foobar.com
:END:
:org-gcal:
<2019-10-06 Sun 17:00-21:00>

My event description

Second paragraph
:END:
"
    (with-mock
      (stub org-gcal--time-zone => '(0 "UTC"))
      (stub org-generic-id-add-location => nil)
      (stub org-gcal-request-token => (deferred:succeed nil))
      (mock (org-gcal--post-event "2019-10-06T17:00:00Z" "2019-10-06T21:00:00Z"
                                  "My event summary" "Foobar's desk"
                                  `((url . "https://google.com") (title . "Google"))
                                  "My event description\n\nSecond paragraph"
                                  "foo@foobar.com"
                                  * "opaque" "\"12344321\"" "foobar1234"
                                  * * nil))
      (let ((org-gcal-managed-update-existing-mode "org"))
        (org-gcal-post-at-point)))))

(ert-deftest org-gcal-test--post-at-point-managed-create-from-entry-gcal ()
  "Verify ‘org-gcal-post-at-point’ with ‘org-gcal-managed-create-from-entry-mode’
set to \"gcal\"."
  (org-gcal-test--with-temp-buffer
      "\
* My event summary
:PROPERTIES:
:ETag:     \"12344321\"
:LOCATION: Foobar's desk
:TRANSPARENCY: opaque
:calendar-id: foo@foobar.com
:END:
:org-gcal:
<2019-10-06 Sun 17:00-21:00>

My event description

Second paragraph
:END:
"
    (with-mock
      (stub org-gcal--time-zone => '(0 "UTC"))
      (stub org-generic-id-add-location => nil)
      (stub org-gcal-request-token => (deferred:succeed nil))
      (mock (y-or-n-p *) => nil)
      (mock (org-gcal--post-event "2019-10-06T17:00:00Z" "2019-10-06T21:00:00Z"
                                  "My event summary" "Foobar's desk"
                                  nil
                                  "My event description\n\nSecond paragraph"
                                  "foo@foobar.com"
                                  * "opaque" "\"12344321\"" nil
                                  * * t))
      (let ((org-gcal-managed-update-existing-mode "gcal")
            (org-gcal-managed-create-from-entry-mode "gcal"))
        (org-gcal-post-at-point)))))

(ert-deftest org-gcal-test--post-at-point-managed-create-from-entry-org ()
  "Verify ‘org-gcal-post-at-point’ with ‘org-gcal-managed-create-from-entry-mode’
set to \"org\"."
  (org-gcal-test--with-temp-buffer
      "\
* My event summary
:PROPERTIES:
:ETag:     \"12344321\"
:LOCATION: Foobar's desk
:link: [[https://google.com][Google]]
:TRANSPARENCY: opaque
:calendar-id: foo@foobar.com
:END:
:org-gcal:
<2019-10-06 Sun 17:00-21:00>

My event description

Second paragraph
:END:
"
    (with-mock
      (stub org-gcal--time-zone => '(0 "UTC"))
      (stub org-generic-id-add-location => nil)
      (stub org-gcal-request-token => (deferred:succeed nil))
      (mock (org-gcal--post-event "2019-10-06T17:00:00Z" "2019-10-06T21:00:00Z"
                                  "My event summary" "Foobar's desk"
                                  `((url . "https://google.com") (title . "Google"))
                                  "My event description\n\nSecond paragraph"
                                  "foo@foobar.com"
                                  * "opaque" "\"12344321\"" nil
                                  * * nil))
      (let ((org-gcal-managed-update-existing-mode "gcal")
            (org-gcal-managed-create-from-entry-mode "org"))
        (org-gcal-post-at-point)))))

(ert-deftest org-gcal-test--post-at-point-old-id-property ()
  "Verify that \":ID:\" property is read for event ID by \
‘org-gcal-post-to-point’ only if ‘org-gcal-entry-id-property’ is not present."
  (org-gcal-test--with-temp-buffer
   "\
* My event summary
:PROPERTIES:
:ETag:     \"12344321\"
:LOCATION: Foobar's desk
:link: [[https://google.com][Google]]
:TRANSPARENCY: opaque
:calendar-id: foo@foobar.com
:ID:       foobar1234/foo@foobar.com
:END:
:org-gcal:
<2019-10-06 Sun 17:00-21:00>

My event description

Second paragraph
:END:
"
   (with-mock
    (stub org-gcal--time-zone => '(0 "UTC"))
    (stub org-generic-id-add-location => nil)
    (stub org-gcal-request-token => (deferred:succeed nil))
    (mock (org-gcal--post-event "2019-10-06T17:00:00Z" "2019-10-06T21:00:00Z"
                                "My event summary" "Foobar's desk"
                                `((url . "https://google.com") (title . "Google"))
                                "My event description\n\nSecond paragraph"
                                "foo@foobar.com"
                                * "opaque" "\"12344321\"" "foobar1234"
                                * * *))
    (let ((org-gcal-managed-post-at-point-update-existing 'always-push))
      (org-gcal-post-at-point))))
  (org-gcal-test--with-temp-buffer
   "\
* My event summary
:PROPERTIES:
:ETag:     \"12344321\"
:LOCATION: Foobar's desk
:link: [[https://google.com][Google]]
:TRANSPARENCY: opaque
:calendar-id: foo@foobar.com
:ID:             hello-world
:entry-id:       foobar1234/foo@foobar.com
:END:
:org-gcal:
<2019-10-06 Sun 17:00-21:00>

My event description

Second paragraph
:END:
"
   (with-mock
    (stub org-gcal--time-zone => '(0 "UTC"))
    (stub org-generic-id-add-location => nil)
    (stub org-gcal-request-token => (deferred:succeed nil))
    (mock (org-gcal--post-event "2019-10-06T17:00:00Z" "2019-10-06T21:00:00Z"
                                "My event summary" "Foobar's desk"
                                `((url . "https://google.com") (title . "Google"))
                                "My event description\n\nSecond paragraph"
                                "foo@foobar.com"
                                * "opaque" "\"12344321\"" "foobar1234"
                                * * *))
    (let ((org-gcal-managed-post-at-point-update-existing 'always-push))
      (org-gcal-post-at-point)))))


(ert-deftest org-gcal-test--post-at-point-no-id ()
  "Verify that ‘org-gcal-post-to-point’ doesn't send an ID to Calendar API if
an org-gcal Calendar Event ID can't be retrieved from the current entry."
  (org-gcal-test--with-temp-buffer
   "\
* My event summary
:PROPERTIES:
:LOCATION: Foobar's desk
:link: [[https://google.com][Google]]
:TRANSPARENCY: opaque
:calendar-id: foo@foobar.com
:END:
:org-gcal:
<2019-10-06 Sun 17:00-21:00>

My event description

Second paragraph
:END:
"
    (with-mock
      (stub org-gcal--time-zone => '(0 "UTC"))
      (stub org-generic-id-add-location => nil)
      (stub org-gcal-request-token => (deferred:succeed nil))
      (mock (org-gcal--post-event "2019-10-06T17:00:00Z" "2019-10-06T21:00:00Z"
                                  "My event summary" "Foobar's desk"
                                  `((url . "https://google.com") (title . "Google"))
                                  "My event description\n\nSecond paragraph"
                                  "foo@foobar.com"
                                  * "opaque" nil nil
                                  * * *))
      (org-gcal-post-at-point)))
  (org-gcal-test--with-temp-buffer
      "\
* My event summary
:PROPERTIES:
:LOCATION: Foobar's desk
:link: [[https://google.com][Google]]
:TRANSPARENCY: opaque
:calendar-id: foo@foobar.com
:entry-id: ABCD-EFGH
:END:
:org-gcal:
<2019-10-06 Sun 17:00-21:00>

My event description

Second paragraph
:END:
"
    (with-mock
      (stub org-gcal--time-zone => '(0 "UTC"))
      (stub org-generic-id-add-location => nil)
      (stub org-gcal-request-token => (deferred:succeed nil))
      (mock (org-gcal--post-event "2019-10-06T17:00:00Z" "2019-10-06T21:00:00Z"
                                  "My event summary" "Foobar's desk"
                                  `((url . "https://google.com") (title . "Google"))
                                  "My event description\n\nSecond paragraph"
                                  "foo@foobar.com"
                                  * "opaque" nil nil
                                  * * *))
      (org-gcal-post-at-point))))

(ert-deftest org-gcal-test--post-at-point-no-properties ()
  "Verify that ‘org-gcal-post-to-point’ fills in entries with no relevant
org-gcal properties with sane default values."
  (org-gcal-test--with-temp-buffer
   "\
* My event summary
"
   (with-mock
    (stub completing-read => "foo@foobar.com")
    (stub org-read-date => (encode-time 0 0 17 6 10 2019 nil nil t))
    (stub read-from-minibuffer => "4:00")
    (stub org-gcal--time-zone => '(0 "UTC"))
    (stub org-generic-id-add-location => nil)
    (stub org-gcal-request-token => (deferred:succeed nil))
    (mock (org-gcal--post-event "2019-10-06T17:00:00+0000" "2019-10-06T21:00:00+0000"
                                "My event summary" nil
                                nil nil
                                "foo@foobar.com"
                                * "opaque" nil nil
                                * * *))
    (org-gcal-post-at-point)))
  (org-gcal-test--with-temp-buffer
   "\
* My event summary
:PROPERTIES:
:Effort: 2:00
:END:
:LOGBOOK:
CLOCK: [2019-06-06 Thu 17:00]--[2019-06-06 Thu 18:00] => 1:00
:END:
"
   (with-mock
    (stub completing-read => "foo@foobar.com")
    (stub org-read-date => (encode-time 0 0 17 6 10 2019 nil nil t))
    (stub org-gcal--time-zone => '(0 "UTC"))
    (stub org-generic-id-add-location => nil)
    (stub org-gcal-request-token => (deferred:succeed nil))
    (cl-letf
        (((symbol-function #'read-from-minibuffer)
          (lambda (_p initial-contents) initial-contents)))
      (mock (org-gcal--post-event "2019-10-06T17:00:00+0000" "2019-10-06T18:00:00+0000"
                                  "My event summary" nil
                                  nil nil
                                  "foo@foobar.com"
                                  * "opaque" nil nil
                                  * * *))
      (org-gcal-post-at-point)))))

(ert-deftest org-gcal-test--post-at-point-etag-no-id ()
  "Verify that ‘org-gcal-post-to-point’ fails if an ETag is present but
an event ID is not."
  :expected-result :failed
  (org-gcal-test--with-temp-buffer
      "\
* My event summary
:PROPERTIES:
:LOCATION: Foobar's desk
:TRANSPARENCY: opaque
:ETag:     \"12344321\"
:calendar-id: foo@foobar.com
:END:
:org-gcal:
<2019-10-06 Sun 17:00-21:00>

My event description

Second paragraph
:END:
"
    (with-mock
      (stub org-gcal--time-zone => '(0 "UTC"))
      (stub org-generic-id-add-location => nil)
      (stub org-gcal-request-token => (deferred:succeed nil))
      (stub request-deferred => (deferred:succeed nil))
      (org-gcal-post-at-point))))

(ert-deftest org-gcal-test--post-at-point-time-date-range ()
  "Verify that entry with a time/date range for its timestamp is parsed by
‘org-gcal-post-to-point’ (see https://orgmode.org/manual/Timestamps.html)."
  (org-gcal-test--with-temp-buffer
   "\
* My event summary
SCHEDULED: <2019-10-06 Sun 17:00>--<2019-10-07 Mon 21:00>
:PROPERTIES:
:ETag:     \"12344321\"
:LOCATION: Foobar's desk
:link: [[https://google.com][Google]]
:TRANSPARENCY: opaque
:calendar-id: foo@foobar.com
:entry-id:       foobar1234/foo@foobar.com
:END:
:org-gcal:
My event description

Second paragraph
:END:
"
   (with-mock
    (stub org-gcal--time-zone => '(0 "UTC"))
    (stub org-generic-id-add-location => nil)
    (stub org-gcal-request-token => (deferred:succeed nil))
    (mock (org-gcal--post-event "2019-10-06T17:00:00Z" "2019-10-07T21:00:00Z"
                                "My event summary" "Foobar's desk"
                                `((url . "https://google.com") (title . "Google"))
                                "My event description\n\nSecond paragraph"
                                "foo@foobar.com"
                                * "opaque" "\"12344321\"" "foobar1234"
                                * * *))
    (let ((org-gcal-managed-post-at-point-update-existing 'always-push))
      (org-gcal-post-at-point)))))

(ert-deftest org-gcal-test--delete-at-point-delete-drawer ()
  "Verify that the org-gcal drawer is deleted by ‘org-gcal-delete-at-point’ if
and only if the event at the point is successfully deleted by the Google
Calendar API."
  (let ((org-gcal-remove-api-cancelled-events nil)
        (org-gcal-update-cancelled-events-with-todo nil)
        (buf "\
* My event summary
SCHEDULED: <2019-10-06 Sun 17:00>--<2019-10-07 Mon 21:00>
:PROPERTIES:
:ETag:     \"12344321\"
:LOCATION: Foobar's desk
:link: [[https://google.com][Google]]
:TRANSPARENCY: opaque
:calendar-id: foo@foobar.com
:entry-id:       foobar1234/foo@foobar.com
:END:
:org-gcal:
My event description

Second paragraph
:END:
"))
    (org-gcal-test--with-temp-buffer
     buf
     ;; Don’t delete drawer if we don’t receive 200.
     (with-mock
      (let ((deferred:debug t))
        (stub org-gcal--time-zone => '(0 "UTC")))
      (stub org-generic-id-add-location => nil)
      (stub org-gcal-request-token => (deferred:succeed nil))
      (stub y-or-n-p => t)
      (stub alert => t)
      (stub request-deferred =>
            (deferred:succeed
              (make-request-response
               :status-code 500
               :error-thrown '(error . nil))))
      (deferred:sync!
        (deferred:$
          (org-gcal-delete-at-point)
          (deferred:error it #'ignore)))
      (org-back-to-heading)
      (should (re-search-forward ":org-gcal:" nil 'noerror))))

    ;; Delete drawer if we do receive 200.
    (org-gcal-test--with-temp-buffer
     buf
     (with-mock
      (let ((deferred:debug t))
        (stub org-gcal--time-zone => '(0 "UTC"))
        (stub org-generic-id-add-location => nil)
        (stub org-gcal-request-token => (deferred:succeed nil))
        (stub y-or-n-p => t)
        (stub request-deferred =>
              (deferred:succeed
                (make-request-response
                 :status-code 200)))
        (deferred:sync! (org-gcal-delete-at-point))
        (org-back-to-heading)
        (should-not (re-search-forward ":org-gcal:" nil 'noerror)))))

    ;; Delete the entire entry if configured to
    (org-gcal-test--with-temp-buffer
     buf
     (with-mock
      (let ((deferred:debug t)
            (org-gcal-remove-api-cancelled-events t))
        (stub org-gcal--time-zone => '(0 "UTC"))
        (stub org-gcal-request-token => (deferred:succeed nil))
        (stub y-or-n-p => t)
        (stub request-deferred =>
              (deferred:succeed
                (make-request-response
                 :status-code 200)))
        (deferred:sync! (org-gcal-delete-at-point))
        (should (equal (buffer-string) "")))))))


(ert-deftest org-gcal-test--save-with-full-day-event ()
  "Verify that a full day event will get set correctly."
   (org-gcal-test--with-temp-buffer
    "* "
    (org-gcal--update-entry org-gcal-test-calendar-id
                            org-gcal-test-full-day-event)
    (org-back-to-heading)
   ;; Check contents of "org-gcal" drawer
    (re-search-forward ":org-gcal:")
    (let ((elem (org-element-at-point)))
      (should (equal (buffer-substring-no-properties
                      (org-element-property :contents-begin elem)
                      (org-element-property :contents-end elem))
                     "\
<2019-10-06 Sun>

My event description

Second paragraph
")))))

(ert-deftest org-gcal-test--save-with-full-day-event-and-local-timezone ()
  "Verify that a full day event will get set correctly when local-timezone is set."
  (let (
        (org-gcal-local-timezone "Europe/London"))
   (org-gcal-test--with-temp-buffer
    "* "
    (org-gcal--update-entry org-gcal-test-calendar-id
                            org-gcal-test-full-day-event)
    (org-back-to-heading)
   ;; Check contents of "org-gcal" drawer
    (re-search-forward ":org-gcal:")
    (let ((elem (org-element-at-point)))
      (should (equal (buffer-substring-no-properties
                      (org-element-property :contents-begin elem)
                      (org-element-property :contents-end elem))
                     "\
<2019-10-06 Sun>

My event description

Second paragraph
"))))))

(ert-deftest org-gcal-test--ert-fail ()
  "Test handling of ERT failures in deferred code. Should fail."
  :expected-result :failed
  (with-mock
    (stub request-deferred =>
          (deferred:$
            (deferred:succeed
              (ert-fail "Failure"))
            (deferred:nextc it
              (lambda (_)
                (deferred:succeed "Success")))))
    (should (equal
             (deferred:sync! (request-deferred))
             "Success"))))

(ert-deftest org-gcal-test--convert-time-to-local-timezone()
  (should (equal
           (org-gcal--convert-time-to-local-timezone "2021-03-03T11:30:00-00:00" nil)
           "2021-03-03T11:30:00-00:00"))
  (should (equal
           (org-gcal--convert-time-to-local-timezone "2021-03-03T11:30:00-00:00" "")
           "2021-03-03T11:30:00+0000"))
  (should (equal
           (org-gcal--convert-time-to-local-timezone "2021-03-03T11:30:00-08:00" "")
           "2021-03-03T19:30:00+0000"))
  (should (equal
           (org-gcal--convert-time-to-local-timezone "2021-03-03T11:30:00-08:00" "Europe/London")
           "2021-03-03T19:30:00+0000")))
  ;; FIXME: Passed in local with Emacs 26.3 and 27.1, Failed in GitHub CI
  ;; (should (equal
  ;;          (org-gcal--convert-time-to-local-timezone "2021-03-03T11:30:00-08:00" "Europe/Oslo")
  ;;          "2021-03-03T20:30:00+0100"))
  ;; (should (equal
  ;;          (org-gcal--convert-time-to-local-timezone "2021-03-03T11:30:00-08:00" "America/New_York")
  ;;          "2021-03-03T14:30:00-0500"))
  ;; (should (equal
  ;;          (org-gcal--convert-time-to-local-timezone "2021-03-03T11:30:00-08:00" "America/Los_Angeles")
  ;;          "2021-03-03T11:30:00-0800"))
  ;; (should (equal
  ;;          (org-gcal--convert-time-to-local-timezone "2021-03-03T11:30:00-08:00" "Asia/Shanghai")
  ;;          "2021-03-04T03:30:00+0800"))


(ert-deftest org-gcal-test--headline-archive-old-event ()
  "Check that `org-gcal--archive-old-event' parses headlines correctly.
Regression test for https://github.com/kidd/org-gcal.el/issues/172 .

Also tests that the `org-gcal--archive-old-event' function does
not loop over and over, archiving the same entry because it is
under another heading in the same file."
  (let ((org-archive-location "::* Archived")  ; Make the archive this same buffer
        (test-time "2022-01-30 Sun 01:23")
        (buf "\
* Event Title
:PROPERTIES:
:org-gcal-managed: something
:END:
<2021-01-01 Fri 12:34-14:35>
"))
    (org-test-at-time (format "<%s>" test-time)
      (org-test-with-temp-text-in-file
          buf
        (let* ((buf-category (org-get-category (point-max) 'force-refresh))
               (target-buf (format "\
* Archived

** Event Title
:PROPERTIES:
:org-gcal-managed: something
:ARCHIVE_TIME: %s
:ARCHIVE_FILE: %s
:ARCHIVE_CATEGORY: %s
:END:
<2021-01-01 Fri 12:34-14:35>
" test-time file buf-category)))  ; The variable `file' is the current file name
                                  ; under the macro `org-test-with-temp-text-in-file'
          ;
          ; The old error: try to parse a headline when not starting at the beginning
          (should-error
           (progn (goto-char 2)
                  (org-element-headline-parser (point-max) t))
           :type 'error)

          (org-gcal--archive-old-event)
          (should
           (equal
            target-buf
            (buffer-substring-no-properties (point-min) (point-max)))))))))

(ert 'org-gcal-test--headline-archive-old-event)

;;; TODO: Figure out mocking for POST/PATCH followed by GET
;;; - ‘mock‘ might work for this - the argument list must be specified up
;;;   front, but the wildcard ‘*’ can be used to match any value. If that
;;;   doesn’t work, use ‘cl-flet’.

;;; TODO: Figure out how to set up org-id for mocking (org-mode tests should help?)
;;; - There are actually no org-mode tests for this.
;;; - Set ‘org-id-locations’ (a hash table). This maps each ID to the file in
;;;   which the ID is found, so a temp file (not just a temp buffer) is needed.<|MERGE_RESOLUTION|>--- conflicted
+++ resolved
@@ -1,11 +1,7 @@
 ;;; org-gcal-test.el --- Tests for org-gcal.el -*- lexical-binding: t -*-
 
 ;; Copyright (C) 2019 Robert Irelan
-<<<<<<< HEAD
-;; Package-Requires: ((org-gcal) (el-mock) (emacs "24.3"))
-=======
 ;; Package-Requires: ((org-gcal) (el-mock) (emacs "26"))
->>>>>>> 6e26ae75
 
 ;; Author: Robert Irelan <rirelan@gmail.com>
 
