--- conflicted
+++ resolved
@@ -297,12 +297,11 @@
 
 ;; Internal
 (defun org-gcal--archive-old-event ()
-<<<<<<< HEAD
   (save-excursion
     (goto-char (point-min))
     (while (re-search-forward org-heading-regexp nil t)
       (goto-char (cdr (org-gcal--timestamp-successor)))
-      (let ((elem (org-element-headline-parser nil t))
+      (let ((elem (org-element-headline-parser (point-max) t))
             (tobj (cadr (org-element-timestamp-parser))))
         (when (>
                (time-to-seconds (time-subtract (current-time) (days-to-time org-gcal-up-days)))
@@ -316,24 +315,6 @@
           (org-gcal--notify "Archived event." (org-element-property :title elem))
           (org-archive-subtree))))
     (save-buffer)))
-=======
-  (goto-char (point-min))
-  (while (re-search-forward org-heading-regexp nil t)
-    (goto-char (cdr (org-gcal--timestamp-successor)))
-    (let ((elem (org-element-headline-parser (point-max) t))
-          (tobj (cadr (org-element-timestamp-parser))))
-      (when (>
-             (time-to-seconds (time-subtract (current-time) (days-to-time org-gcal-up-days)))
-             (time-to-seconds (encode-time 0  (if (plist-get tobj :minute-start)
-                                                  (plist-get tobj :minute-start) 0)
-                                           (if (plist-get tobj :hour-start)
-                                               (plist-get tobj :hour-start) 0)
-                                           (plist-get tobj :day-start)
-                                           (plist-get tobj :month-start)
-                                           (plist-get tobj :year-start))))
-        (org-gcal--notify "Archived event." (org-element-property :title elem))
-        (org-archive-subtree)))))
->>>>>>> 8250a881
 
 (defun org-gcal--save-sexp (data file)
   (if (file-directory-p org-gcal-dir)
