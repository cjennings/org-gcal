--- conflicted
+++ resolved
@@ -94,12 +94,7 @@
 
 (defun org-gcal-fetch ()
   (interactive)
-<<<<<<< HEAD
-  (unless org-gcal-token-plist 
-    (org-gcal-refresh-token))
-=======
   (org-gcal--ensure-token)
->>>>>>> 0a3bca1c
   (cl-loop for x in org-gcal-file-alist
            do
            (lexical-let ((x x)) 
@@ -127,12 +122,7 @@
 
 (defun org-gcal-post-at-point ()
   (interactive)
-<<<<<<< HEAD
-  (unless org-gcal-token-plist 
-    (org-gcal-refresh-token))
-=======
   (org-gcal--ensure-token)
->>>>>>> 0a3bca1c
   (save-excursion
     (end-of-line)
     (re-search-backward org-heading-regexp)
